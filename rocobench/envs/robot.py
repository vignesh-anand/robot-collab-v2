--- conflicted
+++ resolved
@@ -109,12 +109,8 @@
             physics.model.body(_name).id for _name in self.collision_link_names
         ]
         self.home_qpos = physics.data.qpos[self.joint_idxs_in_qpos].copy()
-<<<<<<< HEAD
-    
-=======
         self.initalize_ik()
         self.initialize_motion_planner()
->>>>>>> 306c346c
     def prepend_robot_name(self,name:str,constants: dict):
         result = dict()
         result["name"] = name
